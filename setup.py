from setuptools import setup, find_packages

setup(
    name="minions",
    version="0.1.0",
    packages=find_packages(),
    install_requires=[
        "ollama",  # for local LLM
        "streamlit==1.42.2",  # for the UI
        "openai",  # for OpenAI client
        "anthropic",  # for Anthropic client
        "together",  # for Together client
        "groq",  # for Groq client
        "requests",  # for API calls
        "tiktoken",  # for token counting
        "pymupdf",  # for PDF processing
        "st-theme",
        "mcp",
        "spacy",  # for PII extraction, worked on python 3.11 and not 3.13
        "rank_bm25",  # for smart retrieval
        "PyMuPDF",  # for PDF handling
        "firecrawl-py",  # for scraping urls
<<<<<<< HEAD
        "google-genai",  # for Gemini client
=======
        "serpapi",  # for web search
        "google_search_results",  # for web search
>>>>>>> aaf90391
    ],
    extras_require={
        "mlx": ["mlx-lm"],
        "csm-mlx": ["csm-mlx @ git+https://github.com/senstella/csm-mlx.git"],
        "embeddings": [
          "faiss-cpu", # for embedding search
          "sentence-transformers", # for pretrained embedding models
          "torch" # for running embedding models on CUDA
        ]
    },
    author="Sabri, Avanika, and Dan",
    description="A package for running minion protocols with local and remote LLMs",
    python_requires=">=3.8",
    entry_points={
        "console_scripts": [
            "minions=minions_cli:main",
        ],
    },
)<|MERGE_RESOLUTION|>--- conflicted
+++ resolved
@@ -20,12 +20,9 @@
         "rank_bm25",  # for smart retrieval
         "PyMuPDF",  # for PDF handling
         "firecrawl-py",  # for scraping urls
-<<<<<<< HEAD
         "google-genai",  # for Gemini client
-=======
         "serpapi",  # for web search
         "google_search_results",  # for web search
->>>>>>> aaf90391
     ],
     extras_require={
         "mlx": ["mlx-lm"],
