--- conflicted
+++ resolved
@@ -10,15 +10,6 @@
         "streamlit",  # for the UI
         "openai",  # for OpenAI client
         "anthropic",  # for Anthropic client
-<<<<<<< HEAD
-        "together",   # for Together client
-        "requests",   # for API calls
-        "tiktoken",   # for token counting
-        "pymupdf",    # for PDF processing
-        "st-theme",
-        "rank_bm25",
-        "mcp",
-=======
         "together",  # for Together client
         "requests",  # for API calls
         "tiktoken",  # for token counting
@@ -26,7 +17,7 @@
         "st-theme",
         "mcp",  # mcp
         "spacy",  # for PII extraction
->>>>>>> 7900696d
+        "rank_bm25",  # for smart retrieval
     ],
     author="Sabri, Avanika, and Dan",
     description="A package for running minion protocols with local and remote LLMs",
