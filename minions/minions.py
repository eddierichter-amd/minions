--- conflicted
+++ resolved
@@ -245,12 +245,8 @@
         num_tasks_per_round=3,
         num_samples_per_task=1,
         mcp_tools_info=None,
-<<<<<<< HEAD
         use_bm25=True,
         log_path=None,
-=======
-        use_bm25=False,
->>>>>>> 556c482a
     ):
         """Run the minions protocol to answer a task using local and remote models.
 
